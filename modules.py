# modules.py
<<<<<<< HEAD
import json
from typing import List, Optional, Dict, Any, Set
=======
from typing import List, Optional, Dict
>>>>>>> b69d5e38
import dspy
import yaml

from signatures import (
    VibeSig,
<<<<<<< HEAD
    ShouldRespondSig,
    ExpertOutSig,
=======
    AnalystSig,
    SynthSig,
    CriticSig,
>>>>>>> b69d5e38
    SummarizeSig,
    MetaCriticSig,
    RoundMode,
    VibeLabel,
<<<<<<< HEAD
)
from config import SYSTEM_PERSONA

# ---- Judge helpers (version-safe) ----

def _as_completion_dicts(candidates: List[str], labels: Optional[List[str]] = None) -> List[dict]:
    out: List[dict] = []
    for i, text in enumerate(candidates, 1):
        text = (text or "").strip()
        name = labels[i-1] if labels and i-1 < len(labels) else f"Candidate {i}"
        gist = text.split("\n", 1)[0][:200]
        item = {
            "answer": text,
            "completion": text,
            "output": text,
            "response": text,
            "rationale": f"Source: {name}. One-line gist: {gist}",
            "reasoning": f"From {name}.",
        }
        out.append(item)
    return out

def _call_judge(judge, question: str, candidates: List[str], labels: Optional[List[str]] = None):
    try:
        payload = _as_completion_dicts(candidates, labels=labels)
        return judge(question=question, completions=payload), payload
    except TypeError:
        kwargs = {"question": question}
        for i, c in enumerate(candidates, 1):
            kwargs[f"reasoning_attempt_{i}"] = c
        return judge(**kwargs), None

def _unpack_judge(judge_out: Any):
    def get(obj, key, default=""):
        if isinstance(obj, dict):
            return obj.get(key, default)
        return getattr(obj, key, default)

    for key in ("answer", "best", "completion", "output", "response"):
        ans = get(judge_out, key, None)
        if ans:
            break
    else:
        ans = ""

    for key in ("rationale", "why", "critique", "explanation", "reason"):
        rat = get(judge_out, key, None)
        if rat:
            break
    else:
        rat = ""

    ans = str(ans) if ans is not None else ""
    rat = str(rat) if rat is not None else ""
    return ans, rat

# ---- Expert classes ----
=======
    JudgeSig,
)
from config import SYSTEM_PERSONA

# ---- Modules ----
>>>>>>> b69d5e38

class VibeRouter(dspy.Module):
    def __init__(self):
        super().__init__()
        self.predict = dspy.Predict(VibeSig, temperature=0.0)

    def forward(self, query: str, history: dspy.History, goal: str, mode: RoundMode, guidance: str):
        return self.predict(system=SYSTEM_PERSONA, query=query, history=history, goal=goal, mode=mode, guidance=guidance)


class ExpertBase(dspy.Module):
    def __init__(self, persona_name: str, persona_text: str):
        super().__init__()
        self.persona_name = persona_name
        self.persona_text = persona_text
        self.gate = dspy.Predict(ShouldRespondSig, temperature=0.0)
        self.step = dspy.ChainOfThought(ExpertOutSig)

    def should_respond(self, query: str, history: dspy.History, goal: str, mode: RoundMode,
                       vibe: VibeLabel, hint: str = "", notes: str = ""):
        return self.gate(system=SYSTEM_PERSONA, persona=self.persona_name, persona_text=self.persona_text,
                         history=history, query=query, goal=goal, mode=mode, vibe=vibe,
                         hint=hint, notes=notes)

    def forward(self, query: str, history: dspy.History, goal: str, mode: RoundMode,
                vibe: VibeLabel, hint: str = "", notes: str = ""):
        return self.step(system=SYSTEM_PERSONA, persona=self.persona_name, persona_text=self.persona_text,
                         history=history, query=query, goal=goal, mode=mode, vibe=vibe,
                         hint=hint, notes=notes)


# Persona implementations with micro-guidelines
class Analyst(ExpertBase):
    def __init__(self):
        super().__init__("Analyst", "Terse, rigorous reasoning; favor equations and definitions.")


class Synthesizer(ExpertBase):
    def __init__(self):
        super().__init__("Synthesizer", "Generate concrete, non-redundant options; avoid fluff.")


class Critic(ExpertBase):
    def __init__(self):
        super().__init__("Critic", "Adversarial but fair; enumerate failure modes and safer alternatives.")


class Theorist(ExpertBase):
    def __init__(self):
        super().__init__("Theorist", "Favor formal models and proofs; abstract but precise.")


class Empiricist(ExpertBase):
    def __init__(self):
        super().__init__("Empiricist", "Ground claims in data or experiments; note unknowns.")


class Statistician(ExpertBase):
    def __init__(self):
        super().__init__("Statistician", "Quantify uncertainty; apply statistical tests and confidence.")


class SystemsEngineer(ExpertBase):
    def __init__(self):
        super().__init__("SystemsEngineer", "Think in components and interfaces; optimize reliability.")


class CounterexampleHunter(ExpertBase):
    def __init__(self):
        super().__init__("CounterexampleHunter", "Seek edge cases and contradictions; break assumptions.")


EXPERTS: List[ExpertBase] = [
    Analyst(),
    Synthesizer(),
    Critic(),
    Theorist(),
    Empiricist(),
    Statistician(),
    SystemsEngineer(),
    CounterexampleHunter(),
]

EXPERT_NAMES = [e.persona_name.lower() for e in EXPERTS]


def _load_expert_config(path: str = "experts.yaml") -> dict:
    try:
        with open(path, "r") as f:
            return yaml.safe_load(f) or {}
    except Exception:
        return {}


def _jaccard(a: Set[str], b: Set[str]) -> float:
    if not a and not b:
        return 0.0
    return len(a & b) / max(len(a | b), 1)

class Judge(dspy.Module):
    def __init__(self, temperature: float = 0.3):
        super().__init__()
        self.step = dspy.ChainOfThought(JudgeSig, temperature=temperature)

    def forward(
        self,
        question: str,
        candidates: List[str],
        labels: Optional[List[str]] = None,
        want_payload: bool = False,
    ):
        blocks = []
        for i, text in enumerate(candidates, 1):
            label = labels[i - 1] if labels and i - 1 < len(labels) else f"Candidate {i}"
            blocks.append(f"[{label}]\n{text}")
        joined = "\n\n".join(blocks)
        out = self.step(system=SYSTEM_PERSONA, question=question, candidates=joined)
        ranking_line = str(getattr(out, "rankings", "")).strip()
        ranking = [lab.strip() for lab in ranking_line.split(">") if lab.strip()]
        best_label = str(getattr(out, "best", "")).strip()
        if not best_label and ranking:
            best_label = ranking[0]
        pred = dspy.Prediction(
            best_label=best_label,
            rankings=ranking,
            rationale=str(getattr(out, "rationale", "")),
        )
        if want_payload:
            pred.payload = joined
        return pred

class Summarizer(dspy.Module):
    def __init__(self):
        super().__init__()
        self.step = dspy.Predict(SummarizeSig, temperature=0.0)
    def forward(self, history: dspy.History, latest_answer: str):
        return self.step(system=SYSTEM_PERSONA, history=history, latest_answer=latest_answer)

class MetaCritic(dspy.Module):
    def __init__(self):
        super().__init__()
        self.step = dspy.Predict(MetaCriticSig, temperature=0.0)
    def forward(self, query: str, goal: str, mode: RoundMode, chosen_vibe: VibeLabel,
                answer: str, rationale: str, summary_so_far: str):
        return self.step(system=SYSTEM_PERSONA, query=query, goal=goal, mode=mode, chosen_vibe=chosen_vibe,
                         answer=answer, rationale=rationale, summary_so_far=summary_so_far)


class MRCE_Lite(dspy.Module):
    def __init__(self, config_path: str = "experts.yaml", top_k: Optional[int] = None,
                 gate_min_conf: Optional[float] = None, gate_lambda: Optional[float] = None,
                 judge_temperature: float = 0.3):
        super().__init__()
        self.router = VibeRouter()
<<<<<<< HEAD
        self.experts = EXPERTS
        cfg = _load_expert_config(config_path)
        self.top_k = top_k if top_k is not None else cfg.get("top_k", 3)
        self.gate_min_conf = gate_min_conf if gate_min_conf is not None else cfg.get("gate_min_conf", 0.0)
        self.gate_lambda = gate_lambda if gate_lambda is not None else cfg.get("gate_lambda", 0.5)
        self.weights = cfg.get("weights", {})
        self.judge = dspy.MultiChainComparison("question -> answer", M=self.top_k, temperature=judge_temperature)

    def _weight(self, persona: str, mode: RoundMode) -> float:
        w = self.weights.get(persona, {})
        return w.get("base", 1.0) * w.get(mode, 1.0)
=======
        self.analyst = Analyst()
        self.synth = Synthesizer()
        self.critic = Critic()
        self.judge = Judge(temperature=judge_temperature)
>>>>>>> b69d5e38

    def forward(self, query: str, history: dspy.History, goal: str, mode: RoundMode,
                router_guidance: str, expert_hints: Dict[str, str], want_payload: bool = False):
        vibe = self.router(query=query, history=history, goal=goal, mode=mode, guidance=router_guidance).vibe

        gating: List[Dict[str, Any]] = []
        for ex in self.experts:
            hint = expert_hints.get(ex.persona_name.lower(), "")
            gate = ex.should_respond(query=query, history=history, goal=goal, mode=mode, vibe=vibe, hint=hint)
            if gate.respond == "yes" and gate.confidence >= self.gate_min_conf:
                tags = {t.strip().lower() for t in (gate.coverage_tags or "").split(",") if t.strip()}
                score = gate.confidence * self._weight(ex.persona_name, mode)
                gating.append(dict(expert=ex, score=score, tags=tags, hint=hint))

        if not gating:
            # fallback: run analyst if all abstain
            gating.append(dict(expert=self.experts[0], score=1.0, tags=set(), hint=""))

        selected: List[Dict[str, Any]] = []
        candidates = gating[:]
        while candidates and len(selected) < self.top_k:
            best_idx = 0
            best_val = -1e9
            for i, c in enumerate(candidates):
                sim = 0.0
                if selected:
                    sim = max(_jaccard(c["tags"], s["tags"]) for s in selected)
                val = c["score"] - self.gate_lambda * sim
                if val > best_val:
                    best_val = val
                    best_idx = i
            selected.append(candidates.pop(best_idx))

        answers: List[str] = []
        labels: List[str] = []
        for item in selected:
            out = item["expert"](query=query, history=history, goal=goal, mode=mode, vibe=vibe, hint=item["hint"])
            answers.append(out.answer)
            labels.append(item["expert"].persona_name)

        try:
            self.judge.M = max(len(answers), 1)
        except Exception:
            pass

<<<<<<< HEAD
        try:
            judge_out, payload = _call_judge(self.judge, question=query, candidates=answers, labels=labels)
            ans, rat = _unpack_judge(judge_out)
        except Exception:
            judge_sig = dspy.Signature.from_string("question, a1, a2 -> answer, rationale")
            simple = dspy.Predict(judge_sig, temperature=0.0)
            a1 = answers[0] if answers else ""
            a2 = answers[1] if len(answers) > 1 else ""
            jo = simple(question=query, a1=a1, a2=a2)
            ans, rat, payload = jo.answer, jo.rationale, None

        pred = dspy.Prediction(vibe=vibe, candidates=answers, rationale=rat, answer=ans)
        pred.candidate_labels = labels
        if want_payload:
            pred.payload = payload
=======
        judge_pred = self.judge(
            question=query, candidates=ordered, labels=labels, want_payload=want_payload
        )
        ranking = judge_pred.rankings
        chosen_label = judge_pred.best_label or (ranking[0] if ranking else labels[0])
        chosen_idx = labels.index(chosen_label) if chosen_label in labels else 0
        pred = dspy.Prediction(
            vibe=vibe,
            candidates=ordered,
            labels=labels,
            ranking=ranking,
            rationale=judge_pred.rationale,
            answer=ordered[chosen_idx],
        )
        if want_payload and getattr(judge_pred, "payload", None) is not None:
            pred.payload = judge_pred.payload
>>>>>>> b69d5e38
        return pred<|MERGE_RESOLUTION|>--- conflicted
+++ resolved
@@ -1,28 +1,17 @@
 # modules.py
-<<<<<<< HEAD
 import json
 from typing import List, Optional, Dict, Any, Set
-=======
-from typing import List, Optional, Dict
->>>>>>> b69d5e38
 import dspy
 import yaml
 
 from signatures import (
     VibeSig,
-<<<<<<< HEAD
     ShouldRespondSig,
     ExpertOutSig,
-=======
-    AnalystSig,
-    SynthSig,
-    CriticSig,
->>>>>>> b69d5e38
     SummarizeSig,
     MetaCriticSig,
     RoundMode,
     VibeLabel,
-<<<<<<< HEAD
 )
 from config import SYSTEM_PERSONA
 
@@ -80,13 +69,6 @@
     return ans, rat
 
 # ---- Expert classes ----
-=======
-    JudgeSig,
-)
-from config import SYSTEM_PERSONA
-
-# ---- Modules ----
->>>>>>> b69d5e38
 
 class VibeRouter(dspy.Module):
     def __init__(self):
@@ -241,7 +223,6 @@
                  judge_temperature: float = 0.3):
         super().__init__()
         self.router = VibeRouter()
-<<<<<<< HEAD
         self.experts = EXPERTS
         cfg = _load_expert_config(config_path)
         self.top_k = top_k if top_k is not None else cfg.get("top_k", 3)
@@ -253,12 +234,6 @@
     def _weight(self, persona: str, mode: RoundMode) -> float:
         w = self.weights.get(persona, {})
         return w.get("base", 1.0) * w.get(mode, 1.0)
-=======
-        self.analyst = Analyst()
-        self.synth = Synthesizer()
-        self.critic = Critic()
-        self.judge = Judge(temperature=judge_temperature)
->>>>>>> b69d5e38
 
     def forward(self, query: str, history: dspy.History, goal: str, mode: RoundMode,
                 router_guidance: str, expert_hints: Dict[str, str], want_payload: bool = False):
@@ -304,7 +279,6 @@
         except Exception:
             pass
 
-<<<<<<< HEAD
         try:
             judge_out, payload = _call_judge(self.judge, question=query, candidates=answers, labels=labels)
             ans, rat = _unpack_judge(judge_out)
@@ -320,22 +294,4 @@
         pred.candidate_labels = labels
         if want_payload:
             pred.payload = payload
-=======
-        judge_pred = self.judge(
-            question=query, candidates=ordered, labels=labels, want_payload=want_payload
-        )
-        ranking = judge_pred.rankings
-        chosen_label = judge_pred.best_label or (ranking[0] if ranking else labels[0])
-        chosen_idx = labels.index(chosen_label) if chosen_label in labels else 0
-        pred = dspy.Prediction(
-            vibe=vibe,
-            candidates=ordered,
-            labels=labels,
-            ranking=ranking,
-            rationale=judge_pred.rationale,
-            answer=ordered[chosen_idx],
-        )
-        if want_payload and getattr(judge_pred, "payload", None) is not None:
-            pred.payload = judge_pred.payload
->>>>>>> b69d5e38
         return pred